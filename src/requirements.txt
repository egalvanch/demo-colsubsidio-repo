fastapi==0.115.13
uvicorn[standard]==0.29.0
gunicorn==23.0.0
azure-identity==1.19.0
aiohttp==3.11.1

azure_ai_agents==1.0.0
azure_ai_projects==1.0.0b11

azure-core==1.34.0  # other versions might not compatible
azure-core-tracing-opentelemetry
azure-monitor-opentelemetry==1.6.9 # version such as 1.6.11 isn't compatible
azure-search-documents
opentelemetry-sdk
setuptools==80.9.0
starlette>=0.40.0 # fix vulnerability
jinja2 # new dependent of fastapi
<<<<<<< HEAD
redis
=======
redis
python-dotenv
>>>>>>> 40b8833a
<|MERGE_RESOLUTION|>--- conflicted
+++ resolved
@@ -15,9 +15,4 @@
 setuptools==80.9.0
 starlette>=0.40.0 # fix vulnerability
 jinja2 # new dependent of fastapi
-<<<<<<< HEAD
-redis
-=======
-redis
-python-dotenv
->>>>>>> 40b8833a
+redis